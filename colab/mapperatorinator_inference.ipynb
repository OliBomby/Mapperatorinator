{
 "cells": [
  {
   "metadata": {},
   "cell_type": "markdown",
   "source": [
    "<a href=\"https://colab.research.google.com/github/OliBomby/Mapperatorinator/blob/main/colab/mapperatorinator_inference.ipynb\" target=\"_parent\"><img src=\"https://colab.research.google.com/assets/colab-badge.svg\" alt=\"Open In Colab\"/></a>\n",
    "\n",
    "# Beatmap Generation with Mapperatorinator\n",
    "\n",
    "This notebook is an interactive demo of an osu! beatmap generation model created by OliBomby. This model is capable of generating hit objects, hitsounds, timing, kiai times, and SVs for all 4 gamemodes. You can upload a beatmap to give to the model as additional context or remap parts of the beatmap.\n",
    "\n",
    "### Instructions for running:\n",
    "\n",
    "* Read and accept the rules regarding using this tool\n",
    "* Make sure to use a GPU runtime, click:  __Runtime >> Change Runtime Type >> GPU__\n",
    "* Execute each cell in order. Press ▶️ on the left of each cell to execute the cell\n",
    "* __Upload Audio__, choose a .mp3 or .ogg file from your computer\n",
    "* __Upload Beatmap__, optionally choose a .osu file from your computer\n",
    "* __Configure__, choose your generation parameters to control the style of the generated beatmap\n",
    "* Generate the beatmap using the __Generate Beatmap__ cell (it may take a few minutes depending on the length of the song)\n"
   ],
   "id": "3c19902455e25588"
  },
  {
   "cell_type": "code",
   "id": "initial_id",
   "metadata": {
    "collapsed": true
   },
   "source": [
    "#@title Setup Environment { display-mode: \"form\" }\n",
    "#@markdown ### Use this tool responsibly. Always disclose the use of AI in your beatmaps. Accept the rules and run this cell.\n",
    "i_accept_the_rules = False # @param {type:\"boolean\"}\n",
    "\n",
    "assert i_accept_the_rules, \"Read and accept the rules first!\"\n",
    "\n",
    "!git clone https://github.com/OliBomby/Mapperatorinator.git\n",
    "%cd Mapperatorinator\n",
    "\n",
    "!pip install -r requirements.txt\n",
    "\n",
    "from google.colab import files\n",
    "\n",
    "import os\n",
    "import glob\n",
    "from hydra import compose, initialize_config_dir\n",
    "from osuT5.osuT5.event import ContextType\n",
    "from inference import main\n",
    "\n",
    "output_path = \"output\"\n",
    "input_audio = \"\"\n",
    "input_beatmap = \"\""
   ],
   "outputs": [],
   "execution_count": null
  },
  {
   "metadata": {},
   "cell_type": "code",
   "source": [
    "#@title Upload Audio { display-mode: \"form\" }\n",
    "#@markdown Run this cell to upload audio. This is the song to generate a beatmap for. Please upload a .mp3 or .ogg file.\n",
    "\n",
    "def upload_audio():\n",
    "    data = list(files.upload().keys())\n",
    "    if len(data) > 1:\n",
    "        print('Multiple files uploaded; using only one.')\n",
    "    file = data[0]\n",
    "    if not file.endswith('.mp3') and not file.endswith('.ogg'):\n",
    "        print('Invalid file format. Please upload a .mp3 or .ogg file.')\n",
    "        return \"\"\n",
    "    return data[0]\n",
    "\n",
    "input_audio = upload_audio()"
   ],
   "id": "624a60c5777279e7",
   "outputs": [],
   "execution_count": null
  },
  {
   "metadata": {},
   "cell_type": "code",
   "source": [
    "#@title (Optional) Upload Beatmap { display-mode: \"form\" }\n",
    "#@markdown This step is required if you want to use `in_context` or `add_to_beatmap` to provide additional info to the model.\n",
    "#@markdown It will also fill in any missing metadata and unknown values in the configuration using info of the reference beatmap.\n",
    "#@markdown Please upload a **.osu** file. You can find the .osu file in the song folder in stable or by using File > Edit Externally in lazer.\n",
    "use_reference_beatmap = False # @param {type:\"boolean\"}\n",
    "\n",
    "def upload_beatmap():\n",
    "    data = list(files.upload().keys())\n",
    "    if len(data) > 1:\n",
    "        print('Multiple files uploaded; using only one.')\n",
    "    file = data[0]\n",
    "    if not file.endswith('.osu'):\n",
    "        print('Invalid file format. Please upload a .osu file.\\nIn stable you can find the .osu file in the song folder (File > Open Song Folder).\\nIn lazer you can find the .osu file by using File > Edit Externally.')\n",
    "        return \"\"\n",
    "    return file\n",
    "\n",
    "if use_reference_beatmap:\n",
    "    input_beatmap = upload_beatmap()\n",
    "else:\n",
    "    input_beatmap = \"\""
   ],
   "id": "63884394491f6664",
   "outputs": [],
   "execution_count": null
  },
  {
   "metadata": {},
   "cell_type": "code",
   "source": [
    "#@title Configure and Generate Beatmap { display-mode: \"form\" }\n",
    "\n",
    "#@markdown #### You can input -1 to leave the value unknown.\n",
    "#@markdown ---\n",
    "#@markdown This is the AI model to use. V30 is the most accurate model, but it does not support other gamemodes, year, descriptors, or in_context.\n",
    "model = \"Mapperatorinator V30\" # @param [\"Mapperatorinator V29\", \"Mapperatorinator V30\"]\n",
    "#@markdown This is the game mode to generate a beatmap for.\n",
    "gamemode = \"standard\" # @param [\"standard\", \"taiko\", \"catch the beat\", \"mania\"]\n",
    "#@markdown This is the Star Rating you want your beatmap to be. It might deviate from this number depending on the song intensity and other configuration.\n",
    "difficulty = 5 # @param {type:\"number\"}\n",
    "#@markdown This is the user ID of the ranked mapper to imitate for mapping style. You can find this in the URL of the mapper's profile.\n",
    "mapper_id = -1 # @param {type:\"integer\"}\n",
    "#@markdown This is the year you want the beatmap to be from. It should be in the range of 2007 to 2023.\n",
    "year = 2023 # @param {type:\"integer\"}\n",
    "#@markdown This is whether you want the beatmap to be hitsounded. This works only for mania mode.\n",
    "hitsounded = True # @param {type:\"boolean\"}\n",
    "#@markdown These are the standard difficulty parameters for the beatmap HP, OD, AR, and CS. These are the same as the ones in the editor.\n",
    "hp_drain_rate = 5 # @param {type:\"number\"}\n",
    "circle_size = 4 # @param {type:\"number\"}\n",
    "overall_difficulty = 9 # @param {type:\"number\"}\n",
    "approach_rate = 8 # @param {type:\"number\"}\n",
    "slider_multiplier = 1.4 # @param {type:\"slider\", min:0.4, max:3.6, step:0.1}\n",
    "slider_tick_rate = 1 # @param {type:\"number\"}\n",
    "#@markdown This is the number of keys for the mania beatmap. This works only for mania mode.\n",
    "keycount = 4 # @param {type:\"slider\", min:1, max:18, step:1}\n",
    "#@markdown This is the ratio of hold notes to circles in the beatmap. It should be in the range [0,1]. This works only for mania mode.\n",
    "hold_note_ratio = -1 # @param {type:\"number\"}\n",
    "#@markdown This is the ratio of scroll speed changes to the number of notes. It should be in the range [0,1]. This works only for mania and taiko modes.\n",
    "scroll_speed_ratio = -1 # @param {type:\"number\"}\n",
    "#@markdown These descriptors of the beatmap. Descriptors are used to describe the style of the beatmap. All available descriptors can be found [here](https://osu.ppy.sh/wiki/en/Beatmap/Beatmap_tags).\n",
    "descriptor_1 = '' # @param [\"slider only\", \"circle only\", \"collab\", \"megacollab\", \"marathon\", \"gungathon\", \"multi-song\", \"variable timing\", \"accelerating bpm\", \"time signatures\", \"storyboard\", \"storyboard gimmick\", \"keysounds\", \"download unavailable\", \"custom skin\", \"featured artist\", \"custom song\", \"style\", \"messy\", \"geometric\", \"grid snap\", \"hexgrid\", \"freeform\", \"symmetrical\", \"old-style revival\", \"clean\", \"slidershapes\", \"distance snapped\", \"iNiS-style\", \"avant-garde\", \"perfect stacks\", \"ninja spinners\", \"simple\", \"chaotic\", \"repetition\", \"progression\", \"high contrast\", \"improvisation\", \"playfield usage\", \"playfield constraint\", \"video gimmick\", \"difficulty spike\", \"low sv\", \"high sv\", \"colorhax\", \"tech\", \"slider tech\", \"complex sv\", \"reading\", \"visually dense\", \"overlap reading\", \"alt\", \"jump aim\", \"sharp aim\", \"wide aim\", \"linear aim\", \"aim control\", \"flow aim\", \"precision\", \"finger control\", \"complex snap divisors\", \"bursts\", \"streams\", \"spaced streams\", \"cutstreams\", \"stamina\", \"mapping contest\", \"tournament custom\", \"tag\", \"port\"] {allow-input: true}\n",
    "descriptor_2 = '' # @param [\"slider only\", \"circle only\", \"collab\", \"megacollab\", \"marathon\", \"gungathon\", \"multi-song\", \"variable timing\", \"accelerating bpm\", \"time signatures\", \"storyboard\", \"storyboard gimmick\", \"keysounds\", \"download unavailable\", \"custom skin\", \"featured artist\", \"custom song\", \"style\", \"messy\", \"geometric\", \"grid snap\", \"hexgrid\", \"freeform\", \"symmetrical\", \"old-style revival\", \"clean\", \"slidershapes\", \"distance snapped\", \"iNiS-style\", \"avant-garde\", \"perfect stacks\", \"ninja spinners\", \"simple\", \"chaotic\", \"repetition\", \"progression\", \"high contrast\", \"improvisation\", \"playfield usage\", \"playfield constraint\", \"video gimmick\", \"difficulty spike\", \"low sv\", \"high sv\", \"colorhax\", \"tech\", \"slider tech\", \"complex sv\", \"reading\", \"visually dense\", \"overlap reading\", \"alt\", \"jump aim\", \"sharp aim\", \"wide aim\", \"linear aim\", \"aim control\", \"flow aim\", \"precision\", \"finger control\", \"complex snap divisors\", \"bursts\", \"streams\", \"spaced streams\", \"cutstreams\", \"stamina\", \"mapping contest\", \"tournament custom\", \"tag\", \"port\"] {allow-input: true}\n",
    "descriptor_3 = '' # @param [\"slider only\", \"circle only\", \"collab\", \"megacollab\", \"marathon\", \"gungathon\", \"multi-song\", \"variable timing\", \"accelerating bpm\", \"time signatures\", \"storyboard\", \"storyboard gimmick\", \"keysounds\", \"download unavailable\", \"custom skin\", \"featured artist\", \"custom song\", \"style\", \"messy\", \"geometric\", \"grid snap\", \"hexgrid\", \"freeform\", \"symmetrical\", \"old-style revival\", \"clean\", \"slidershapes\", \"distance snapped\", \"iNiS-style\", \"avant-garde\", \"perfect stacks\", \"ninja spinners\", \"simple\", \"chaotic\", \"repetition\", \"progression\", \"high contrast\", \"improvisation\", \"playfield usage\", \"playfield constraint\", \"video gimmick\", \"difficulty spike\", \"low sv\", \"high sv\", \"colorhax\", \"tech\", \"slider tech\", \"complex sv\", \"reading\", \"visually dense\", \"overlap reading\", \"alt\", \"jump aim\", \"sharp aim\", \"wide aim\", \"linear aim\", \"aim control\", \"flow aim\", \"precision\", \"finger control\", \"complex snap divisors\", \"bursts\", \"streams\", \"spaced streams\", \"cutstreams\", \"stamina\", \"mapping contest\", \"tournament custom\", \"tag\", \"port\"] {allow-input: true}\n",
    "#@markdown These are negative descriptors of the beatmap. Negative descriptors are used to describe what the beatmap should not have. These work only when `cfg_scale` is greater than 1.\n",
    "negative_descriptor_1 = '' # @param [\"slider only\", \"circle only\", \"collab\", \"megacollab\", \"marathon\", \"gungathon\", \"multi-song\", \"variable timing\", \"accelerating bpm\", \"time signatures\", \"storyboard\", \"storyboard gimmick\", \"keysounds\", \"download unavailable\", \"custom skin\", \"featured artist\", \"custom song\", \"style\", \"messy\", \"geometric\", \"grid snap\", \"hexgrid\", \"freeform\", \"symmetrical\", \"old-style revival\", \"clean\", \"slidershapes\", \"distance snapped\", \"iNiS-style\", \"avant-garde\", \"perfect stacks\", \"ninja spinners\", \"simple\", \"chaotic\", \"repetition\", \"progression\", \"high contrast\", \"improvisation\", \"playfield usage\", \"playfield constraint\", \"video gimmick\", \"difficulty spike\", \"low sv\", \"high sv\", \"colorhax\", \"tech\", \"slider tech\", \"complex sv\", \"reading\", \"visually dense\", \"overlap reading\", \"alt\", \"jump aim\", \"sharp aim\", \"wide aim\", \"linear aim\", \"aim control\", \"flow aim\", \"precision\", \"finger control\", \"complex snap divisors\", \"bursts\", \"streams\", \"spaced streams\", \"cutstreams\", \"stamina\", \"mapping contest\", \"tournament custom\", \"tag\", \"port\"] {allow-input: true}\n",
    "negative_descriptor_2 = '' # @param [\"slider only\", \"circle only\", \"collab\", \"megacollab\", \"marathon\", \"gungathon\", \"multi-song\", \"variable timing\", \"accelerating bpm\", \"time signatures\", \"storyboard\", \"storyboard gimmick\", \"keysounds\", \"download unavailable\", \"custom skin\", \"featured artist\", \"custom song\", \"style\", \"messy\", \"geometric\", \"grid snap\", \"hexgrid\", \"freeform\", \"symmetrical\", \"old-style revival\", \"clean\", \"slidershapes\", \"distance snapped\", \"iNiS-style\", \"avant-garde\", \"perfect stacks\", \"ninja spinners\", \"simple\", \"chaotic\", \"repetition\", \"progression\", \"high contrast\", \"improvisation\", \"playfield usage\", \"playfield constraint\", \"video gimmick\", \"difficulty spike\", \"low sv\", \"high sv\", \"colorhax\", \"tech\", \"slider tech\", \"complex sv\", \"reading\", \"visually dense\", \"overlap reading\", \"alt\", \"jump aim\", \"sharp aim\", \"wide aim\", \"linear aim\", \"aim control\", \"flow aim\", \"precision\", \"finger control\", \"complex snap divisors\", \"bursts\", \"streams\", \"spaced streams\", \"cutstreams\", \"stamina\", \"mapping contest\", \"tournament custom\", \"tag\", \"port\"] {allow-input: true}\n",
    "negative_descriptor_3 = '' # @param [\"slider only\", \"circle only\", \"collab\", \"megacollab\", \"marathon\", \"gungathon\", \"multi-song\", \"variable timing\", \"accelerating bpm\", \"time signatures\", \"storyboard\", \"storyboard gimmick\", \"keysounds\", \"download unavailable\", \"custom skin\", \"featured artist\", \"custom song\", \"style\", \"messy\", \"geometric\", \"grid snap\", \"hexgrid\", \"freeform\", \"symmetrical\", \"old-style revival\", \"clean\", \"slidershapes\", \"distance snapped\", \"iNiS-style\", \"avant-garde\", \"perfect stacks\", \"ninja spinners\", \"simple\", \"chaotic\", \"repetition\", \"progression\", \"high contrast\", \"improvisation\", \"playfield usage\", \"playfield constraint\", \"video gimmick\", \"difficulty spike\", \"low sv\", \"high sv\", \"colorhax\", \"tech\", \"slider tech\", \"complex sv\", \"reading\", \"visually dense\", \"overlap reading\", \"alt\", \"jump aim\", \"sharp aim\", \"wide aim\", \"linear aim\", \"aim control\", \"flow aim\", \"precision\", \"finger control\", \"complex snap divisors\", \"bursts\", \"streams\", \"spaced streams\", \"cutstreams\", \"stamina\", \"mapping contest\", \"tournament custom\", \"tag\", \"port\"] {allow-input: true}\n",
    "#@markdown ---\n",
    "#@markdown If true, the generated beatmap will be exported as a .osz file. Otherwise, it will be exported as a .osu file.\n",
    "export_osz = False # @param {type:\"boolean\"}\n",
    "#@markdown If true, the generated beatmap will be added to the reference beatmap and the reference beatmap will be modified instead of creating a new beatmap. It will also continue any hit objects before the start time in the reference beatmap.\n",
    "add_to_beatmap = False # @param {type:\"boolean\"}\n",
    "#@markdown This is the start time of the beatmap in milliseconds. Use this to constrain the generation to a specific part of the song.\n",
    "start_time = -1 # @param {type:\"integer\"}\n",
    "#@markdown This is the end time of the beatmap in milliseconds. Use this to constrain the generation to a specific part of the song.\n",
    "end_time = -1 # @param {type:\"integer\"}\n",
    "#@markdown This is which additional information to give to the model:\n",
    "#@markdown - TIMING: Give timing points to the model. This will skip the timing point generation step.\n",
    "#@markdown - KIAI: Give kiai times to the model. This will skip the kiai time generation step.\n",
    "#@markdown - MAP: Give hit objects to the model. This will skip the hit object generation step.\n",
    "#@markdown - GD: Give hit objects of another difficulty in the same mapset to the model (can be a different game mode). It will improve the rhythm accuracy and consistency of the generated beatmap without copying the reference beatmap.\n",
    "#@markdown - NO_HS: Give hit objects without hitsounds to the model. This will copy the hit objects of the reference beatmap and only add hitsounds to them.\n",
    "in_context = \"[NONE]\" # @param [\"[NONE]\", \"[TIMING]\", \"[TIMING,KIAI]\", \"[TIMING,KIAI,MAP]\", \"[GD,TIMING,KIAI]\", \"[NO_HS,TIMING,KIAI]\"]\n",
    "#@markdown This is the output type of the beatmap. You can choose to either generate everything or only generate timing points.\n",
    "output_type = \"[MAP]\" # @param [\"[MAP]\", \"[TIMING,KIAI,MAP,SV]\", \"[TIMING]\"]\n",
    "#@markdown This is the scale of the classifier-free guidance. A higher scale will make the model more likely to follow the descriptors and mapper style. A high `cfg_scale` or certain combinations of settings can produce unexpected results, so use it with caution. \n",
    "cfg_scale = 1 # @param {type:\"slider\", min:1, max:5, step:0.1}\n",
    "#@markdown This is the temperature of the sampling. A lower temperature will make the model more conservative and less creative. I only recommend lowering this slightly or when using `add_to_beatmap` and generating small sections.\n",
    "temperature = 1 # @param {type:\"slider\", min:0, max:1, step:0.01}\n",
    "#@markdown This is the random seed. Change this to sample a different beatmap with the same settings.\n",
    "seed = -1 # @param {type:\"integer\"}\n",
    "#@markdown ---\n",
    "#@markdown If true, uses a slow and accurate timing generator. This will make the generation slower, but the timing will be more accurate.\n",
    "super_timing = False # @param {type:\"boolean\"}\n",
    "#@markdown This is the number of beams for beam search for the timing generator. Higher values will result in slightly more accurate timing at the cost of speed. \n",
    "timer_num_beams = 2 # @param {type:\"slider\", min:1, max:16, step:1}\n",
    "#@markdown This is the number of iterations for the timing generator. Higher values will result in slightly more accurate timing at the cost of speed.\n",
    "timer_iterations = 20 # @param {type:\"slider\", min:1, max:100, step:1}\n",
    "#@markdown This is the certainty threshold requirement for BPM changes in the timing generator. Higher values will result in less BPM changes.\n",
    "timer_bpm_threshold = 0.1 # @param {type:\"slider\", min:0, max:1, step:0.1}\n",
    "#@markdown ---\n",
    "\n",
    "# Get actual parameters\n",
    "a_config = model.split(' ')[-1].lower()\n",
    "a_gamemode = [\"standard\", \"taiko\", \"catch the beat\", \"mania\"].index(gamemode)\n",
    "a_difficulty = None if difficulty == -1 else difficulty\n",
    "a_mapper_id = None if mapper_id == -1 else mapper_id\n",
    "a_year = None if year == -1 else year\n",
    "a_hp_drain_rate = None if hp_drain_rate == -1 else hp_drain_rate\n",
    "a_circle_size = None if circle_size == -1 else circle_size\n",
    "a_overall_difficulty = None if overall_difficulty == -1 else overall_difficulty\n",
    "a_approach_rate = None if approach_rate == -1 else approach_rate\n",
    "a_slider_multiplier = None if slider_multiplier == -1 else slider_multiplier\n",
    "a_slider_tick_rate = None if slider_tick_rate == -1 else slider_tick_rate\n",
    "a_hold_note_ratio = None if hold_note_ratio == -1 else hold_note_ratio\n",
    "a_scroll_speed_ratio = None if scroll_speed_ratio == -1 else scroll_speed_ratio\n",
    "descriptors = [d for d in [descriptor_1, descriptor_2, descriptor_3] if d != '']\n",
    "negative_descriptors = [d for d in [negative_descriptor_1, negative_descriptor_2, negative_descriptor_3] if d != '']\n",
    "\n",
    "a_start_time = None if start_time == -1 else start_time\n",
    "a_end_time = None if end_time == -1 else end_time\n",
    "a_in_context = [ContextType(c.lower()) for c in in_context[1:-1].split(',')]\n",
    "a_output_type = [ContextType(c.lower()) for c in output_type[1:-1].split(',')]\n",
    "a_seed = None if seed == -1 else seed\n",
    "\n",
    "# Validate stuff\n",
    "if any(c in a_in_context for c in [ContextType.TIMING, ContextType.KIAI, ContextType.MAP, ContextType.SV, ContextType.GD, ContextType.NO_HS]) or add_to_beatmap:\n",
    "    assert os.path.exists(input_beatmap), \"Please upload a reference beatmap.\"\n",
    "assert os.path.exists(input_audio), \"Please upload an audio file.\"\n",
    "if a_config == \"v30\":\n",
    "    assert a_gamemode == 0, \"V30 only supports standard mode.\"\n",
    "    if any(c in a_in_context for c in [ContextType.KIAI, ContextType.MAP, ContextType.SV]):\n",
    "        print(\"WARNING: V30 does not support KIAI, MAP, or SV in_context, ignoring.\")\n",
    "    if output_type != \"[MAP]\":\n",
    "        print(\"WARNING: V30 only supports [MAP] output type, setting output type to [MAP].\")\n",
    "        a_output_type = [ContextType.MAP]\n",
    "    if len(descriptors) != 0 and len(negative_descriptors) != 0:\n",
    "        print(\"WARNING: V30 does not support descriptors or negative descriptors, ignoring.\")\n",
    "    if super_timing:\n",
    "        print(\"WARNING: V30 does not fully support super timing, generation will be VERY slow.\")\n",
    "    \n",
    "# Create config\n",
<<<<<<< HEAD
    "with initialize_config_dir(version_base=\"1.1\", config_dir=\"/content/Mapperatorinator/configs\"):\n",
=======
    "with initialize_config_dir(version_base=\"1.1\", config_dir=\"/content/Mapperatorinator/configs/inference\"):\n",
>>>>>>> 23a837a0
    "    conf = compose(config_name=a_config)\n",
    "\n",
    "# Do inference\n",
    "conf.audio_path = input_audio\n",
    "conf.output_path = output_path\n",
    "conf.beatmap_path = input_beatmap\n",
    "conf.gamemode = a_gamemode\n",
    "conf.difficulty = a_difficulty\n",
    "conf.mapper_id = a_mapper_id\n",
    "conf.year = a_year\n",
    "conf.hitsounded = hitsounded\n",
    "conf.hp_drain_rate = a_hp_drain_rate\n",
    "conf.circle_size = a_circle_size\n",
    "conf.overall_difficulty = a_overall_difficulty\n",
    "conf.approach_rate = a_approach_rate\n",
    "conf.slider_multiplier = a_slider_multiplier\n",
    "conf.slider_tick_rate = a_slider_tick_rate\n",
    "conf.keycount = keycount\n",
    "conf.hold_note_ratio = a_hold_note_ratio\n",
    "conf.scroll_speed_ratio = a_scroll_speed_ratio\n",
    "conf.descriptors = descriptors\n",
    "conf.negative_descriptors = negative_descriptors\n",
    "conf.export_osz = export_osz\n",
    "conf.add_to_beatmap = add_to_beatmap\n",
    "conf.start_time = a_start_time\n",
    "conf.end_time = a_end_time\n",
    "conf.in_context = a_in_context\n",
    "conf.output_type = a_output_type\n",
    "conf.cfg_scale = cfg_scale\n",
    "conf.temperature = temperature\n",
    "conf.seed = a_seed\n",
    "conf.super_timing = super_timing\n",
    "conf.timer_num_beams = timer_num_beams\n",
    "conf.timer_iterations = timer_iterations\n",
    "conf.timer_bpm_threshold = timer_bpm_threshold\n",
    "\n",
    "_, result_path, osz_path = main(conf)\n",
    "\n",
    "if osz_path is not None:\n",
    "    result_path = osz_path\n",
    "\n",
    "if conf.add_to_beatmap:\n",
    "    files.download(result_path)\n",
    "else:\n",
    "    files.download(result_path)\n"
   ],
   "id": "166eb3e5f9398554",
   "outputs": [],
   "execution_count": null
  }
 ],
 "metadata": {
  "kernelspec": {
   "display_name": "Python 3",
   "language": "python",
   "name": "python3"
  },
  "accelerator": "GPU",
  "language_info": {
   "codemirror_mode": {
    "name": "ipython",
    "version": 2
   },
   "file_extension": ".py",
   "mimetype": "text/x-python",
   "name": "python",
   "nbconvert_exporter": "python",
   "pygments_lexer": "ipython2",
   "version": "2.7.6"
  }
 },
 "nbformat": 4,
 "nbformat_minor": 5
}<|MERGE_RESOLUTION|>--- conflicted
+++ resolved
@@ -223,11 +223,7 @@
     "        print(\"WARNING: V30 does not fully support super timing, generation will be VERY slow.\")\n",
     "    \n",
     "# Create config\n",
-<<<<<<< HEAD
-    "with initialize_config_dir(version_base=\"1.1\", config_dir=\"/content/Mapperatorinator/configs\"):\n",
-=======
     "with initialize_config_dir(version_base=\"1.1\", config_dir=\"/content/Mapperatorinator/configs/inference\"):\n",
->>>>>>> 23a837a0
     "    conf = compose(config_name=a_config)\n",
     "\n",
     "# Do inference\n",
